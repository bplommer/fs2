--- conflicted
+++ resolved
@@ -88,26 +88,15 @@
   def writeOutputStream[F[_]](
       fos: F[OutputStream],
       closeAfterUse: Boolean = true
-<<<<<<< HEAD
-  )(implicit F: Sync[F]): Pipe[F, Byte, Unit] =
-    s => {
-      def useOs(os: OutputStream): Stream[F, Unit] =
-        s.chunks.evalMap(c => F.blocking(os.write(c.toArray)))
-=======
-  )(implicit F: Sync[F], cs: ContextShift[F]): Pipe[F, Byte, INothing] =
+  )(implicit F: Sync[F]): Pipe[F, Byte, INothing] =
     s => {
       def useOs(os: OutputStream): Stream[F, INothing] =
-        s.chunks.foreach(c => blocker.delay(os.write(c.toArray)))
->>>>>>> 749d0757
+        s.chunks.foreach(c => F.blocking(os.write(c.toArray)))
 
       val os =
         if (closeAfterUse) Stream.bracket(fos)(os => F.blocking(os.close()))
         else Stream.eval(fos)
-<<<<<<< HEAD
-      os.flatMap(os => useOs(os) ++ Stream.eval(F.blocking(os.flush())))
-=======
-      os.flatMap(os => useOs(os) ++ Stream.exec(blocker.delay(os.flush())))
->>>>>>> 749d0757
+      os.flatMap(os => useOs(os) ++ Stream.exec(F.blocking(os.flush())))
     }
 
   /**
@@ -170,13 +159,8 @@
     readInputStream(Sync[F].blocking(System.in), bufSize, false)
 
   /** Pipe of bytes that writes emitted values to standard output asynchronously. */
-<<<<<<< HEAD
-  def stdout[F[_]: Sync]: Pipe[F, Byte, Unit] =
+  def stdout[F[_]: Sync]: Pipe[F, Byte, INothing] =
     writeOutputStream(Sync[F].blocking(System.out), false)
-=======
-  def stdout[F[_]: Sync: ContextShift](blocker: Blocker): Pipe[F, Byte, INothing] =
-    writeOutputStream(blocker.delay(System.out), blocker, false)
->>>>>>> 749d0757
 
   /**
     * Writes this stream to standard output asynchronously, converting each element to
@@ -187,13 +171,8 @@
     */
   def stdoutLines[F[_]: Sync, O: Show](
       charset: Charset = utf8Charset
-<<<<<<< HEAD
-  ): Pipe[F, O, Unit] =
+  ): Pipe[F, O, INothing] =
     _.map(_.show).through(text.encode(charset)).through(stdout)
-=======
-  ): Pipe[F, O, INothing] =
-    _.map(_.show).through(text.encode(charset)).through(stdout(blocker))
->>>>>>> 749d0757
 
   /** Stream of `String` read asynchronously from standard input decoded in UTF-8. */
   def stdinUtf8[F[_]: Sync](bufSize: Int): Stream[F, String] =
