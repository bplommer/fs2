--- conflicted
+++ resolved
@@ -9,15 +9,7 @@
 import cats.implicits._
 import fs2.internal.NonFatal
 
-<<<<<<< HEAD
-trait TestUtil extends TestUtilPlatform {
-
-  val timeout: FiniteDuration = 600.seconds
-
-  lazy val verbose: Boolean = sys.props.get("fs2.test.verbose").isDefined
-=======
 object TestUtil extends TestUtilPlatform {
->>>>>>> b1c4b304
 
   def runLogF[A](s: Stream[IO,A]): Future[Vector[A]] = (IO.shift *> s.compile.toVector).unsafeToFuture
 
